--- conflicted
+++ resolved
@@ -50,8 +50,7 @@
 rule align_batch:
     input: reads="%s_reads/{batch_id}.fofn" % ALIGNMENTS_DIR, reference=config["reference"], suffix=config.get("suffix_array", "%s.sa" % config["reference"]), ctab=config.get("ctab", "%s.ctab" % config["reference"])
     output: protected("%s/{batch_id}.bam" % ALIGNMENTS_DIR)
-<<<<<<< HEAD
-    params: threads=str(THREADS), samtools_threads="1", samtools_memory="4G", bwlimit="30000", alignment_parameters=config.get("alignment_parameters")
+    params: threads=str(THREADS), samtools_threads="1", samtools_memory="4G", bwlimit="30000", alignment_parameters=config.get("alignment_parameters", "").strip('"')
     run:
 
         if os.path.getsize(input.reads) > 0:
@@ -75,21 +74,6 @@
         else:
             # Empty FOFN, generate empty BAM
             shell("""echo -e "@HD\tVN:1.3\tSO:coordinate" | samtools view -bS /dev/stdin > {output}""")
-=======
-    params: threads=str(THREADS), samtools_threads="1", samtools_memory="4G", bwlimit="30000", alignment_parameters=config.get("alignment_parameters", "").strip('"')
-    shell:
-        "export REFERENCE_PATH=`readlink -f {input.reference}`; "
-        "export REFERENCE_SUFFIX_PATH=`readlink -f {input.suffix}`; "
-        "export REFERENCE_CTAB_PATH=`readlink -f {input.ctab}`; "
-        "mkdir -p {TMP_DIR}/{wildcards.batch_id}; "
-        "cd {TMP_DIR}/{wildcards.batch_id}; "
-        "set -o pipefail; "
-        "set -e; "
-        "blasr {CWD}/{input.reads} $REFERENCE_PATH -unaligned /dev/null -out /dev/stdout -sam -sa $REFERENCE_SUFFIX_PATH -ctab $REFERENCE_CTAB_PATH -nproc {params.threads} -clipping subread {params.alignment_parameters} | samtools view -F 0x4 -hS - | samtools sort -@ {params.samtools_threads} -m {params.samtools_memory} -O bam -T {wildcards.batch_id} -o {wildcards.batch_id}.bam -; "
-        "samtools index {wildcards.batch_id}.bam; "
-        "rsync --bwlimit={params.bwlimit} --remove-source-files {wildcards.batch_id}.bam* {CWD}/`dirname {output}`/; "
-        "rm -rf {TMP_DIR}/{wildcards.batch_id}; "
->>>>>>> f77603ec
 
 # Divide input reads into batches for alignment.
 rule assign_batches:
