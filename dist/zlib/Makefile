--- conflicted
+++ resolved
@@ -9,13 +9,9 @@
 	tar zxvf $<
 
 zlib-1.2.8.tar.gz:
-<<<<<<< HEAD
-	wget http://zlib.net/fossils/$@
-=======
 	wget "https://github.com/madler/zlib/archive/v1.2.8.tar.gz" -O $@
 
 .PHONY: clean
 
 clean:
-	rm -rf zlib-1.2.8*; rm -rf include lib share;
->>>>>>> f77603ec
+	rm -rf zlib-1.2.8*; rm -rf include lib share;